import sys
import unittest
<<<<<<< HEAD

import lib50._errors
=======
import tempfile
import os
import pathlib
>>>>>>> b95d3e73
import lib50.config

class TestLoader(unittest.TestCase):
    def test_no_tool(self):
        content = ""
        config = lib50.config.Loader("check50").load(content)
        self.assertEqual(config, None)

    def test_falsy_tool(self):
        content = "check50: false"
        config = lib50.config.Loader("check50").load(content)
        self.assertFalse(config)

    def test_truthy_tool(self):
        content = "check50: true"
        config = lib50.config.Loader("check50").load(content)
        self.assertTrue(config)

    def test_no_files(self):
        content = \
            "check50:\n" \
            "  dependencies:\n" \
            "    - foo"
        config = lib50.config.Loader("check50").load(content)
        self.assertEqual(config, {"dependencies" : ["foo"]})

    def test_global_tag(self):
        content = \
            "check50:\n" \
            "  foo:\n" \
            "    - !include baz\n" \
            "  bar:\n" \
            "    - !include qux"
        config = lib50.config.Loader("check50", "include").load(content)
        self.assertEqual(config["foo"][0].tag, "include")
        self.assertEqual(config["foo"][0].value, "baz")
        self.assertEqual(config["bar"][0].tag, "include")
        self.assertEqual(config["bar"][0].value, "qux")

    def test_local_tag(self):
        content = \
            "check50:\n" \
            "  files:\n" \
            "    - !include foo"
        loader = lib50.config.Loader("check50")
        loader.scope("files", "include")
        config = loader.load(content)
        self.assertEqual(config["files"][0].tag, "include")
        self.assertEqual(config["files"][0].value, "foo")

        content = \
            "check50:\n" \
            "  bar:\n" \
            "    - !include foo"
        loader = lib50.config.Loader("check50")
        loader.scope("files", "include", default=False)
        with self.assertRaises(lib50._errors.InvalidConfigError):
            config = loader.load(content)

    def test_no_default(self):
        content = \
            "check50:\n" \
            "  files:\n" \
            "    - !INVALID foo"
        loader = lib50.config.Loader("check50")
        loader.scope("files", "include", default=False)
        with self.assertRaises(lib50._errors.InvalidConfigError):
            config = loader.load(content)

    def test_local_default(self):
        content = \
            "check50:\n" \
            "  files:\n" \
            "    - foo"
        loader = lib50.config.Loader("check50")
        loader.scope("files", default="bar")
        config = loader.load(content)
        self.assertEqual(config["files"][0].tag, "bar")
        self.assertEqual(config["files"][0].value, "foo")

    def test_global_default(self):
        content = \
            "check50:\n" \
            "  files:\n" \
            "    - foo"
        config = lib50.config.Loader("check50", default="bar").load(content)
        self.assertEqual(config["files"][0].tag, "bar")
        self.assertEqual(config["files"][0].value, "foo")

    def test_multiple_defaults(self):
        content = \
            "check50:\n" \
            "  foo:\n" \
            "    - baz\n" \
            "  bar:\n" \
            "    - qux"
        loader = lib50.config.Loader("check50", default="include")
        loader.scope("bar", default="exclude")
        config = loader.load(content)
        self.assertEqual(config["foo"][0].tag, "include")
        self.assertEqual(config["foo"][0].value, "baz")
        self.assertEqual(config["bar"][0].tag, "exclude")
        self.assertEqual(config["bar"][0].value, "qux")

    def test_same_tag_default(self):
        content = \
            "check50:\n" \
            "  foo:\n" \
            "    - !include bar\n" \
            "    - baz"
        config = lib50.config.Loader("check50", "include", default="include").load(content)
        self.assertEqual(config["foo"][0].tag, "include")
        self.assertEqual(config["foo"][0].value, "bar")
        self.assertEqual(config["foo"][1].tag, "include")
        self.assertEqual(config["foo"][1].value, "baz")




class TestGetConfigFilepath(unittest.TestCase):
    def setUp(self):
        self.working_directory = tempfile.TemporaryDirectory()
        self.old_cwd = os.getcwd()
        os.chdir(self.working_directory.name)

    def tearDown(self):
        self.working_directory.cleanup()
        os.chdir(self.old_cwd)

    def test_no_config(self):
        with self.assertRaises(lib50.errors.Error):
            lib50.config.get_config_filepath(os.getcwd())

        with open("foo.txt", "w"):
            pass

        with self.assertRaises(lib50.errors.Error):
            lib50.config.get_config_filepath(os.getcwd())

    def test_config_yml(self):
        with open(".cs50.yml", "w"):
            pass

        config_file = lib50.config.get_config_filepath(os.getcwd())

        self.assertEqual(config_file, pathlib.Path(os.getcwd()) / ".cs50.yml")

    def test_config_yaml(self):
        with open(".cs50.yaml", "w"):
            pass

        config_file = lib50.config.get_config_filepath(os.getcwd())

        self.assertEqual(config_file, pathlib.Path(os.getcwd()) / ".cs50.yaml")

    def test_config_order(self):
        with open(".cs50.yaml", "w"):
            pass

        with open(".cs50.yml", "w"):
            pass

        config_file = lib50.config.get_config_filepath(os.getcwd())

        self.assertEqual(config_file, pathlib.Path(os.getcwd()) / ".cs50.yaml")


if __name__ == '__main__':
    suite = unittest.TestLoader().loadTestsFromModule(sys.modules[__name__])
    unittest.TextTestRunner(verbosity=2).run(suite)<|MERGE_RESOLUTION|>--- conflicted
+++ resolved
@@ -1,13 +1,10 @@
 import sys
 import unittest
-<<<<<<< HEAD
-
-import lib50._errors
-=======
 import tempfile
 import os
 import pathlib
->>>>>>> b95d3e73
+
+import lib50._errors
 import lib50.config
 
 class TestLoader(unittest.TestCase):
@@ -138,13 +135,13 @@
         os.chdir(self.old_cwd)
 
     def test_no_config(self):
-        with self.assertRaises(lib50.errors.Error):
+        with self.assertRaises(lib50._errors.Error):
             lib50.config.get_config_filepath(os.getcwd())
 
         with open("foo.txt", "w"):
             pass
 
-        with self.assertRaises(lib50.errors.Error):
+        with self.assertRaises(lib50._errors.Error):
             lib50.config.get_config_filepath(os.getcwd())
 
     def test_config_yml(self):
